--- conflicted
+++ resolved
@@ -4,10 +4,7 @@
 - Logging centralizado
 - Interface padronizada de comunicação
 - Integração com LLM Manager (abstração para múltiplos provedores)
-<<<<<<< HEAD
-=======
 - Sistema de memória persistente
->>>>>>> 9986b116
 - Tratamento de erros
 """
 from __future__ import annotations
@@ -26,8 +23,6 @@
     LLMConfig = None
     LLMResponse = None
 
-<<<<<<< HEAD
-=======
 try:
     from src.memory.langchain_supabase_memory import LangChainSupabaseMemory
     MEMORY_AVAILABLE = True
@@ -35,7 +30,6 @@
     MEMORY_AVAILABLE = False
     LangChainSupabaseMemory = None
 
->>>>>>> 9986b116
 class AgentError(Exception):
     """Exceção específica para erros em agentes."""
     pass
